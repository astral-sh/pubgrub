# SPDX-License-Identifier: MPL-2.0

[workspace]
members = ["version-ranges"]

[package]
name = "pubgrub"
version = "0.2.1"
authors = [
    "Matthieu Pizenberg <matthieu.pizenberg@gmail.com>",
    "Alex Tokarev <aleksator@gmail.com>",
    "Jacob Finkelman <Eh2406@wayne.edu>",
]
edition = "2021"
description = "PubGrub version solving algorithm"
readme = "README.md"
repository = "https://github.com/pubgrub-rs/pubgrub"
license = "MPL-2.0"
keywords = ["dependency", "pubgrub", "semver", "solver", "version"]
categories = ["algorithms"]
include = ["Cargo.toml", "LICENSE", "README.md", "src/**", "tests/**", "examples/**", "benches/**"]

# See more keys and their definitions at https://doc.rust-lang.org/cargo/reference/manifest.html

[dependencies]
indexmap = "2.5.0"
<<<<<<< HEAD
log = "0.4.22" # for debug logs in tests
priority-queue = "2.1.0"
=======
priority-queue = "2.1.1"
thiserror = "1.0"
>>>>>>> be526674
rustc-hash = ">=1.0.0, <3.0.0"
serde = { version = "1.0", features = ["derive"], optional = true }
thiserror = "1.0"
version-ranges = { version = "0.1.0", path = "version-ranges" }

[dev-dependencies]
criterion = "0.5"
env_logger = "0.11.5"
proptest = "1.5.0"
ron = "=0.9.0-alpha.0"
varisat = "0.2.2"
version-ranges = { version = "0.1.0", path = "version-ranges", features = ["proptest"] }

[features]
serde = ["dep:serde", "version-ranges/serde"]

[[bench]]
name = "large_case"
harness = false
required-features = ["serde"]<|MERGE_RESOLUTION|>--- conflicted
+++ resolved
@@ -24,13 +24,8 @@
 
 [dependencies]
 indexmap = "2.5.0"
-<<<<<<< HEAD
 log = "0.4.22" # for debug logs in tests
-priority-queue = "2.1.0"
-=======
 priority-queue = "2.1.1"
-thiserror = "1.0"
->>>>>>> be526674
 rustc-hash = ">=1.0.0, <3.0.0"
 serde = { version = "1.0", features = ["derive"], optional = true }
 thiserror = "1.0"
